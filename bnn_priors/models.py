import torch
from torch import nn
import torch.nn.functional as F
from torch.distributions import constraints, Distribution, Normal
from typing import Callable
import contextlib
import collections
from collections import OrderedDict


class PriorMixin:
<<<<<<< HEAD
    "Common to all of our BNN priors, which should also be `torch.nn.Module`s"

    def potential(self, x, y):
        "log p(y, params in the module | x)"
        lik = self(x).log_prob(y).sum()
        for _, prior, parameter in self.named_priors():
            lik.add_(prior.log_prob(parameter).sum())
        return -lik

    def get_potential(self, x, y):
        def potential_with_params(params):
            "log p(y, nested_params | x)"
            with self.using_params(params):
                return self.potential(x, y)
        return potential_with_params

    def _overwrite_parameters(self, params):
        # TODO: keep old parameters that don't have a prior
        self._old_parameters = self._parameters
        self._parameters = new_parameters = OrderedDict()

        nested_params = collections.defaultdict(lambda: OrderedDict(), {})
        for k, v in params.items():
            first, *rest = k.split(".")
            if len(rest) == 0:
                new_parameters[first] = v
            else:
                nested_params[first][".".join(rest)] = v

        for k, v in nested_params.items():
            PriorMixin._overwrite_parameters(self._modules[k], v)

    def _restore_parameters(self):
        if '_old_parameters' in self.__dict__:
            self._parameters = self._old_parameters
            del self._old_parameters
        for m in self.children():
            PriorMixin._restore_parameters(m)

    @contextlib.contextmanager
    def using_params(self, params):
        "Uses the parameters stored in `nested_params` instead of the ones in this Module"
        try:
            self._overwrite_parameters(params)
            yield
        finally:
            self._restore_parameters()
=======
    def get_potential_fn(self, X, y):
        def potential_fn(params):
            for n, p in self.named_parameters():
                p.data = params[n]
                if n == 'lin3.bias':
                    print(n, p, params[n])
            for n, p in self.named_parameters():
                if n == 'lin3.bias':
                    print(n, p, params[n])

            # self.load_state_dict(params)  # Copy params
            loss = self(X).log_prob(y).sum()
            # loss = torch.zeros((), dtype=X.dtype, device=X.device)
            loss.add_(self.get_prior_logprob())
            return loss
        return potential_fn
    
    def get_prior_logprob(self):
        logprob = torch.tensor([0.])
        for _, prior, parameter in self.named_priors():
            logprob.add_(prior.log_prob(parameter).sum())
        return logprob
>>>>>>> c7ce9e6a

    def path_getattr(self, name):
        path = name.split('.')
        out = getattr(self, path[0])
        if len(path) > 1:
            return PriorMixin.path_getattr(out, path[1:])
        return out

    def _sample_from_prior(self, prior, parameter):
        parameter.data.copy_(prior.sample())

    def sample_from_prior(self, prior_name):
        """Samples from the prior `prior_name`, and sets the value of the corresponding
        parameter
        """
        assert prior_name.endswith("_prior")
        name = prior_name[:-6]

        prior = self.path_getattr(prior_name)
        parameter = self.path_getattr(name)
        self._sample_from_prior(prior, parameter)

    def sample_all_priors(self):
        "Samples from all the priors in this model, and sets the value of the corresponding parameters"
        for _, prior, parameter in self.named_priors():
            self._sample_from_prior(prior, parameter)

    def register_prior(self, name: str, prior_dist: Callable[[], Distribution]):
        path = name.split('.')
        if len(path) > 1:
            return PriorMixin.register_prior(getattr(self, path[0]), ".".join(path[1:]), prior)
        parameter = getattr(self, name)
        if not isinstance(parameter, nn.Parameter):
            raise TypeError(
                f"Cannot add prior {prior} to parameter {parameter}: not a "
                "`torch.nn.Parameter`")
        prior_name = f"{name}_prior"
        prior_dist = prior()
        sample_shape = prior_dist.batch_shape + prior_dist.event_shape
        if sample_shape != parameter.size():
            raise TypeError(
                f"Prior's shape {sample_shape} different from parameter's shape "
                f"{parameter.size()}")
        return setattr(self, prior_name, prior)

    def named_priors(self, prefix="", recurse=True):
        for n, parameter in self.named_parameters(recurse=False):
            prior_name = f"{n}_prior"
            if hasattr(self, prior_name):
                out_name = ("." if prefix else "").join([prefix, prior_name])
                yield out_name, getattr(self, prior_name), parameter

        if recurse:
            for mname, module_ in self.named_children():
                submodule_prefix = prefix + ("." if prefix else "") + mname
                for it in PriorMixin.named_priors(module_, prefix=submodule_prefix, recurse=True):
                    yield it

    def params_with_prior(self, clone=True, recurse=True):
        "returns nested dict of the params with priors"
        for n, _, param in self.named_priors(recurse=recurse):
            p = param.data.detach()
            if clone:
                p = p.clone()
            yield n[:-6], p

    def params_with_prior_dict(self, clone=True, recurse=True):
        return OrderedDict(self.params_with_prior(clone, recurse))


class Linear(nn.Linear, PriorMixin):
    def __init__(self, in_features, out_features, bias=True, prior=None):
        super().__init__(in_features, out_features, bias=bias)
<<<<<<< HEAD
        for n, p in list(self.named_parameters(recurse=False)):
            loc_name = n+"_prior_loc"
            scale_name = n+"_prior_scale"
            self.register_buffer(
                loc_name, torch.tensor(0.).expand(p.size()))
            self.register_buffer(
                scale_name, torch.tensor(1.).expand(p.size()))
            self.register_prior(
                n,
                lambda: Normal(getattr(self, loc_name), getattr(self, scale_name)))
=======
        if prior is None:
            def prior(p): return Normal(torch.zeros_like(p), torch.ones_like(p))
        for n, _ in self.named_parameters(recurse=False):
            self.register_prior(n, prior)
>>>>>>> c7ce9e6a


class DenseNet(nn.Module, PriorMixin):
    def __init__(self, in_dim, out_dim, width):
        super().__init__()
        self.lin1 = Linear(in_dim, width, bias=True)
        self.lin2 = Linear(width, width, bias=True)
        self.lin3 = Linear(width, out_dim, bias=True)

<<<<<<< HEAD
    def forward(self, x):
        x = F.relu(self.lin1(x))
        x = F.relu(self.lin2(x))
        x = self.lin3(x)
        return Normal(x, torch.ones_like(x))
=======
    def forward(self, x, y=None):
        x = F.relu(self.lin1(x))
        x = F.relu(self.lin2(x))
        x = self.lin3(x)
        if y is not None:
            return pyro.sample('y', Normal(x, torch.ones_like(x)), obs=y)
        else:
            return x
        
    def log_likelihood(self, x, y):
        pred = self.forward(x)
        out_dist = Normal(pred, torch.ones_like(pred))
        return out_dist.log_prob(y).sum()



def make_dense(*args, **kwargs):
    model = DenseNet(*args, **kwargs)
    to_pyro_module_(model)

    for m in model.modules():
        for name, prior, value in list(m.named_priors(recurse=False)):
            setattr(m, name[:-6], PyroSample(prior=prior))
    return model
>>>>>>> c7ce9e6a
<|MERGE_RESOLUTION|>--- conflicted
+++ resolved
@@ -9,19 +9,26 @@
 
 
 class PriorMixin:
-<<<<<<< HEAD
     "Common to all of our BNN priors, which should also be `torch.nn.Module`s"
 
+    def prior_logprob(self):
+        "log p(self.params)"
+        logprob = torch.tensor(0.)
+        for _, prior, parameter in self.named_priors():
+            logprob.add_(prior(parameter).log_prob(parameter).sum())
+        return logprob
+
+    def log_likelihood(self, x, y):
+        "log p(y | self.params, x)"
+        return self(x).log_prob(y).sum()
+
     def potential(self, x, y):
-        "log p(y, params in the module | x)"
-        lik = self(x).log_prob(y).sum()
-        for _, prior, parameter in self.named_priors():
-            lik.add_(prior.log_prob(parameter).sum())
-        return -lik
+        "-log p(y, self.params | x)"
+        return -self.log_likelihood() - self.prior_logprob()
 
     def get_potential(self, x, y):
         def potential_with_params(params):
-            "log p(y, nested_params | x)"
+            "-log p(y, params | x)"
             with self.using_params(params):
                 return self.potential(x, y)
         return potential_with_params
@@ -57,30 +64,6 @@
             yield
         finally:
             self._restore_parameters()
-=======
-    def get_potential_fn(self, X, y):
-        def potential_fn(params):
-            for n, p in self.named_parameters():
-                p.data = params[n]
-                if n == 'lin3.bias':
-                    print(n, p, params[n])
-            for n, p in self.named_parameters():
-                if n == 'lin3.bias':
-                    print(n, p, params[n])
-
-            # self.load_state_dict(params)  # Copy params
-            loss = self(X).log_prob(y).sum()
-            # loss = torch.zeros((), dtype=X.dtype, device=X.device)
-            loss.add_(self.get_prior_logprob())
-            return loss
-        return potential_fn
-    
-    def get_prior_logprob(self):
-        logprob = torch.tensor([0.])
-        for _, prior, parameter in self.named_priors():
-            logprob.add_(prior.log_prob(parameter).sum())
-        return logprob
->>>>>>> c7ce9e6a
 
     def path_getattr(self, name):
         path = name.split('.')
@@ -118,7 +101,7 @@
                 f"Cannot add prior {prior} to parameter {parameter}: not a "
                 "`torch.nn.Parameter`")
         prior_name = f"{name}_prior"
-        prior_dist = prior()
+        prior_dist = prior(parameter)
         sample_shape = prior_dist.batch_shape + prior_dist.event_shape
         if sample_shape != parameter.size():
             raise TypeError(
@@ -154,23 +137,12 @@
 class Linear(nn.Linear, PriorMixin):
     def __init__(self, in_features, out_features, bias=True, prior=None):
         super().__init__(in_features, out_features, bias=bias)
-<<<<<<< HEAD
-        for n, p in list(self.named_parameters(recurse=False)):
-            loc_name = n+"_prior_loc"
-            scale_name = n+"_prior_scale"
-            self.register_buffer(
-                loc_name, torch.tensor(0.).expand(p.size()))
-            self.register_buffer(
-                scale_name, torch.tensor(1.).expand(p.size()))
-            self.register_prior(
-                n,
-                lambda: Normal(getattr(self, loc_name), getattr(self, scale_name)))
-=======
         if prior is None:
-            def prior(p): return Normal(torch.zeros_like(p), torch.ones_like(p))
+            def prior(p): return Normal(torch.zeros((), dtype=p.dtype, device=p.device).expand(p.size()),
+                                        torch.ones ((), dtype=p.dtype, device=p.device).expand(p.size()))
+
         for n, _ in self.named_parameters(recurse=False):
             self.register_prior(n, prior)
->>>>>>> c7ce9e6a
 
 
 class DenseNet(nn.Module, PriorMixin):
@@ -180,35 +152,8 @@
         self.lin2 = Linear(width, width, bias=True)
         self.lin3 = Linear(width, out_dim, bias=True)
 
-<<<<<<< HEAD
     def forward(self, x):
         x = F.relu(self.lin1(x))
         x = F.relu(self.lin2(x))
         x = self.lin3(x)
-        return Normal(x, torch.ones_like(x))
-=======
-    def forward(self, x, y=None):
-        x = F.relu(self.lin1(x))
-        x = F.relu(self.lin2(x))
-        x = self.lin3(x)
-        if y is not None:
-            return pyro.sample('y', Normal(x, torch.ones_like(x)), obs=y)
-        else:
-            return x
-        
-    def log_likelihood(self, x, y):
-        pred = self.forward(x)
-        out_dist = Normal(pred, torch.ones_like(pred))
-        return out_dist.log_prob(y).sum()
-
-
-
-def make_dense(*args, **kwargs):
-    model = DenseNet(*args, **kwargs)
-    to_pyro_module_(model)
-
-    for m in model.modules():
-        for name, prior, value in list(m.named_priors(recurse=False)):
-            setattr(m, name[:-6], PyroSample(prior=prior))
-    return model
->>>>>>> c7ce9e6a
+        return Normal(x, torch.ones_like(x))