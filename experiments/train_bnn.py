"""
Training script for the BNN experiments with different data sets and priors.
"""

import os
import math

import numpy as np
import torch as t
from pathlib import Path
from pyro.infer.mcmc import NUTS, HMC
from pyro.infer.mcmc.api import MCMC
from sacred import Experiment
from sacred.utils import apply_backspaces_and_linefeeds
from sacred.observers import FileStorageObserver

from bnn_priors.data import UCI, CIFAR10
from bnn_priors.models import RaoBDenseNet, DenseNet, PreActResNet18, PreActResNet34
from bnn_priors.prior import LogNormal
from bnn_priors import prior
<<<<<<< HEAD
import bnn_priors.inference
=======
from bnn_priors.inference import SGLDRunner
from bnn_priors import exp_utils
from bnn_priors.exp_utils import get_prior
>>>>>>> 4b06970c

# Makes CUDA faster
if t.cuda.is_available():
    t.backends.cudnn.benchmark = True

TMPDIR = "/tmp"

ex = Experiment("bnn_training")
ex.captured_out_filter = apply_backspaces_and_linefeeds
ex.observers.append(FileStorageObserver(Path(__file__).parent.parent/"logs"))

@ex.config
def config():
    data = "UCI_boston"
    inference = "SGLD"
    model = "densenet"
    width = 50
    weight_prior = "gaussian"
    bias_prior = "gaussian"
    weight_loc = 0.
    weight_scale = 2.**0.5
    bias_loc = 0.
    bias_scale = 1.
    n_samples = 1000
    warmup = 2000
    burnin = 2000
    skip = 5
    metrics_skip = 1
    cycles =  5
    temperature = 1.0
    momentum = 0.9
    precond_update = None
    lr = 5e-4
    batch_size = None
    batchnorm = True
    save_samples = False
    device = "try_cuda"


@ex.capture
def device(device):
    return exp_utils.device(device)


@ex.capture
def get_data(data):
<<<<<<< HEAD
    assert data[:3] == "UCI" or data in ["cifar10"]
    if data[:3] == "UCI":
        uci_dataset = data.split("_")[1]
        assert uci_dataset in ["boston", "concrete", "energy", "kin8nm",
                               "naval", "power", "protein", "wine", "yacht"]
        # TODO: do we ever use a different split than 0?
        dataset = UCI(uci_dataset, 0, device=device())
    elif data == "cifar10":
        dataset = CIFAR10(device=device())
    else:
        raise ValueError(f"unkown data='{data}'")
    return dataset


def get_prior(prior_name):
    priors = {"gaussian": prior.Normal,
             "lognormal": prior.LogNormal,
             "laplace": prior.Laplace,
             "cauchy": prior.Cauchy,
             "student-t": prior.StudentT,
             "uniform": prior.Uniform}
    assert prior_name in priors
    return priors[prior_name]
=======
    return exp_utils.get_data(data, device())
>>>>>>> 4b06970c


@ex.capture
def get_model(x_train, y_train, model, width, weight_prior, weight_loc,
             weight_scale, bias_prior, bias_loc, bias_scale, batchnorm):
<<<<<<< HEAD
    if weight_prior in ["cauchy"]:
        #TODO: which other distributions should use this? Laplace?
        scaling_fn = lambda std, dim: std/dim
    else:
        scaling_fn = lambda std, dim: std/dim**0.5
    weight_prior = get_prior(weight_prior)
    bias_prior = get_prior(bias_prior)
    if model == "densenet":
        net = DenseNet(x_train.size(-1), y_train.size(-1), width, noise_std=LogNormal((), -1., 0.2),
                        prior_w=weight_prior, loc_w=weight_loc, std_w=weight_scale,
                        prior_b=bias_prior, loc_b=bias_loc, std_b=bias_scale, scaling_fn=scaling_fn).to(x_train)
    elif model == "raobdensenet":
        net = RaoBDenseNet(x_train, y_train, width, noise_std=LogNormal((), -1., 0.2)).to(x_train)
    elif model == "resnet18":
        net = PreActResNet18(prior_w=weight_prior, loc_w=weight_loc, std_w=weight_scale,
                            prior_b=bias_prior, loc_b=bias_loc, std_b=bias_scale, scaling_fn=scaling_fn,
                            bn=batchnorm, softmax_temp=1.).to(x_train)
    elif model == "resnet34":
        net = PreActResNet34(prior_w=weight_prior, loc_w=weight_loc, std_w=weight_scale,
                            prior_b=bias_prior, loc_b=bias_loc, std_b=bias_scale, scaling_fn=scaling_fn,
                            bn=batchnorm, softmax_temp=1.).to(x_train)
    elif model == "test_gaussian":
        from testing.test_sgld import GaussianModel
        net = GaussianModel(N=1, D=100)
    else:
        raise ValueError(f"Not a valid model: '{model}'")
    return net
=======
    return exp_utils.get_model(x_train, y_train, model, width, weight_prior, weight_loc,
             weight_scale, bias_prior, bias_loc, bias_scale, batchnorm)


@ex.capture
def evaluate_model(model, dataloader_test, samples, bn_params, data, n_samples):
    return exp_utils.evaluate_model(model, dataloader_test, samples, bn_params, n_samples,
                   eval_data=data, likelihood_eval=True, accuracy_eval=True, calibration_eval=False)
>>>>>>> 4b06970c


@ex.automain
def main(inference, model, width, n_samples, warmup,
<<<<<<< HEAD
         burnin, skip, metrics_skip, cycles, temperature, momentum,
         precond_update, lr, batch_size, _run):
    assert inference in ["SGLD", "HMC", "VerletSGLD", "OurHMC"]
=======
        burnin, skip, cycles, temperature, momentum,
        precond_update, lr, batch_size, save_samples):
    assert inference in ["SGLD", "HMC"]
>>>>>>> 4b06970c
    assert width > 0
    assert n_samples > 0
    assert cycles > 0
    assert temperature >= 0

    data = get_data()

    x_train = data.norm.train_X
    y_train = data.norm.train_y

    x_test = data.norm.test_X
    y_test = data.norm.test_y

    model = get_model(x_train=x_train, y_train=y_train)

    if inference == "HMC":
        kernel = HMC(potential_fn=lambda p: model.get_potential(x_train, y_train, eff_num_data=1*x_train.shape[0])(p),
             adapt_step_size=False, adapt_mass_matrix=False,
             step_size=1e-3, num_steps=32)
        mcmc = MCMC(kernel, num_samples=n_samples, warmup_steps=warmup, initial_params=model.params_with_prior_dict())
    else:
        if inference == "SGLD":
            runner_class = bnn_priors.inference.SGLDRunner
        elif inference == "VerletSGLD":
            runner_class = bnn_priors.inference.VerletSGLDRunner
        elif inference == "OurHMC":
            runner_class = bnn_priors.inference.HMCRunner
        sample_epochs = n_samples * skip // cycles
        epochs_per_cycle = warmup + burnin + sample_epochs
        if batch_size is None:
            batch_size = len(data.norm.train)
        dataloader = t.utils.data.DataLoader(data.norm.train, batch_size=batch_size, shuffle=True, drop_last=True)
        mcmc = runner_class(model=model, dataloader=dataloader, epochs_per_cycle=epochs_per_cycle,
                            warmup_epochs=warmup, sample_epochs=sample_epochs, learning_rate=lr,
                            skip=skip, metrics_skip=metrics_skip, sampling_decay=True, cycles=cycles, temperature=temperature,
                            momentum=momentum, precond_update=precond_update, add_scalar_fn=_run.log_scalar)

    mcmc.run(progressbar=True)
    samples = mcmc.get_samples()

    bn_params = {k:v for k,v in model.state_dict().items() if "bn" in k}

    model.eval()

    batch_size = min(batch_size, len(data.norm.test))
    dataloader_test = t.utils.data.DataLoader(data.norm.test, batch_size=batch_size)

    return evaluate_model(model, dataloader_test, samples, bn_params)<|MERGE_RESOLUTION|>--- conflicted
+++ resolved
@@ -18,13 +18,9 @@
 from bnn_priors.models import RaoBDenseNet, DenseNet, PreActResNet18, PreActResNet34
 from bnn_priors.prior import LogNormal
 from bnn_priors import prior
-<<<<<<< HEAD
-import bnn_priors.inference
-=======
 from bnn_priors.inference import SGLDRunner
 from bnn_priors import exp_utils
 from bnn_priors.exp_utils import get_prior
->>>>>>> 4b06970c
 
 # Makes CUDA faster
 if t.cuda.is_available():
@@ -60,7 +56,6 @@
     lr = 5e-4
     batch_size = None
     batchnorm = True
-    save_samples = False
     device = "try_cuda"
 
 
@@ -71,67 +66,12 @@
 
 @ex.capture
 def get_data(data):
-<<<<<<< HEAD
-    assert data[:3] == "UCI" or data in ["cifar10"]
-    if data[:3] == "UCI":
-        uci_dataset = data.split("_")[1]
-        assert uci_dataset in ["boston", "concrete", "energy", "kin8nm",
-                               "naval", "power", "protein", "wine", "yacht"]
-        # TODO: do we ever use a different split than 0?
-        dataset = UCI(uci_dataset, 0, device=device())
-    elif data == "cifar10":
-        dataset = CIFAR10(device=device())
-    else:
-        raise ValueError(f"unkown data='{data}'")
-    return dataset
-
-
-def get_prior(prior_name):
-    priors = {"gaussian": prior.Normal,
-             "lognormal": prior.LogNormal,
-             "laplace": prior.Laplace,
-             "cauchy": prior.Cauchy,
-             "student-t": prior.StudentT,
-             "uniform": prior.Uniform}
-    assert prior_name in priors
-    return priors[prior_name]
-=======
     return exp_utils.get_data(data, device())
->>>>>>> 4b06970c
 
 
 @ex.capture
 def get_model(x_train, y_train, model, width, weight_prior, weight_loc,
              weight_scale, bias_prior, bias_loc, bias_scale, batchnorm):
-<<<<<<< HEAD
-    if weight_prior in ["cauchy"]:
-        #TODO: which other distributions should use this? Laplace?
-        scaling_fn = lambda std, dim: std/dim
-    else:
-        scaling_fn = lambda std, dim: std/dim**0.5
-    weight_prior = get_prior(weight_prior)
-    bias_prior = get_prior(bias_prior)
-    if model == "densenet":
-        net = DenseNet(x_train.size(-1), y_train.size(-1), width, noise_std=LogNormal((), -1., 0.2),
-                        prior_w=weight_prior, loc_w=weight_loc, std_w=weight_scale,
-                        prior_b=bias_prior, loc_b=bias_loc, std_b=bias_scale, scaling_fn=scaling_fn).to(x_train)
-    elif model == "raobdensenet":
-        net = RaoBDenseNet(x_train, y_train, width, noise_std=LogNormal((), -1., 0.2)).to(x_train)
-    elif model == "resnet18":
-        net = PreActResNet18(prior_w=weight_prior, loc_w=weight_loc, std_w=weight_scale,
-                            prior_b=bias_prior, loc_b=bias_loc, std_b=bias_scale, scaling_fn=scaling_fn,
-                            bn=batchnorm, softmax_temp=1.).to(x_train)
-    elif model == "resnet34":
-        net = PreActResNet34(prior_w=weight_prior, loc_w=weight_loc, std_w=weight_scale,
-                            prior_b=bias_prior, loc_b=bias_loc, std_b=bias_scale, scaling_fn=scaling_fn,
-                            bn=batchnorm, softmax_temp=1.).to(x_train)
-    elif model == "test_gaussian":
-        from testing.test_sgld import GaussianModel
-        net = GaussianModel(N=1, D=100)
-    else:
-        raise ValueError(f"Not a valid model: '{model}'")
-    return net
-=======
     return exp_utils.get_model(x_train, y_train, model, width, weight_prior, weight_loc,
              weight_scale, bias_prior, bias_loc, bias_scale, batchnorm)
 
@@ -140,20 +80,13 @@
 def evaluate_model(model, dataloader_test, samples, bn_params, data, n_samples):
     return exp_utils.evaluate_model(model, dataloader_test, samples, bn_params, n_samples,
                    eval_data=data, likelihood_eval=True, accuracy_eval=True, calibration_eval=False)
->>>>>>> 4b06970c
 
 
 @ex.automain
 def main(inference, model, width, n_samples, warmup,
-<<<<<<< HEAD
          burnin, skip, metrics_skip, cycles, temperature, momentum,
          precond_update, lr, batch_size, _run):
     assert inference in ["SGLD", "HMC", "VerletSGLD", "OurHMC"]
-=======
-        burnin, skip, cycles, temperature, momentum,
-        precond_update, lr, batch_size, save_samples):
-    assert inference in ["SGLD", "HMC"]
->>>>>>> 4b06970c
     assert width > 0
     assert n_samples > 0
     assert cycles > 0
