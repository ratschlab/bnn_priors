--- conflicted
+++ resolved
@@ -122,11 +122,7 @@
         kernel = HMC(potential_fn=lambda p: model.get_potential(x_train, y_train, eff_num_data=1*x_train.shape[0])(p),
              adapt_step_size=False, adapt_mass_matrix=False,
              step_size=1e-3, num_steps=32)
-<<<<<<< HEAD
         mcmc = MCMC(kernel, num_samples=n_samples, warmup_steps=warmup, initial_params=model.params_dict())
-    elif inference == "SGLD":
-=======
-        mcmc = MCMC(kernel, num_samples=n_samples, warmup_steps=warmup, initial_params=model.params_with_prior_dict())
     else:
         if inference == "SGLD":
             runner_class = bnn_priors.inference.SGLDRunner
@@ -134,7 +130,7 @@
             runner_class = bnn_priors.inference.VerletSGLDRunner
         elif inference == "OurHMC":
             runner_class = bnn_priors.inference.HMCRunner
->>>>>>> 8e1eda89
+
         sample_epochs = n_samples * skip // cycles
         epochs_per_cycle = warmup + burnin + sample_epochs
         if batch_size is None:
@@ -147,9 +143,7 @@
 
     mcmc.run(progressbar=True)
     samples = mcmc.get_samples()
-<<<<<<< HEAD
-=======
-    
+
     bn_params = {k:v for k,v in model.state_dict().items() if "bn" in k}
 
     if save_samples:
@@ -162,7 +156,6 @@
         os.remove(samples_file)
         os.remove(bn_file)
 
->>>>>>> 8e1eda89
     model.eval()
 
     batch_size = min(batch_size, len(data.norm.test))
